--- conflicted
+++ resolved
@@ -76,11 +76,8 @@
   redrafterCurandOp.cpp
   reducescatterOp.cpp
   relativeAttentionBiasOp.cpp
-<<<<<<< HEAD
   dsv3RouterGemmOp.cpp
-=======
   renormMoeRoutingOp.cpp
->>>>>>> 87c56ab0
   selectiveScanOp.cpp
   userbuffersFinalizeOp.cpp
   userbuffersTensor.cpp
