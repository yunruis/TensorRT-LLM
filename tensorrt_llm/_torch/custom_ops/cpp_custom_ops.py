--- conflicted
+++ resolved
@@ -568,7 +568,6 @@
         n = weight.shape[0]
         return input.new_empty((m, n), dtype=input.dtype)
 
-<<<<<<< HEAD
     @torch.library.register_fake("trtllm::mla_rope_generation")
     def _(
         fused_q: torch.Tensor,
@@ -614,7 +613,7 @@
         # This is a fake implementation for shape inference
         # The actual operation modifies fused_q and q_pe in-place
         return None
-=======
+
     @torch.library.register_fake("trtllm::cuda_core_nvfp4_gemm")
     def _(mat_a: torch.Tensor,
           mat_b: torch.Tensor,
@@ -628,5 +627,4 @@
         # Output should be [M, N] with dtype=out_dtype
         m = mat_a.shape[0]
         n = mat_b.shape[0]
-        return mat_a.new_empty((m, n), dtype=out_dtype)
->>>>>>> 98453d2b
+        return mat_a.new_empty((m, n), dtype=out_dtype)